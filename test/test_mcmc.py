import os
import time

import numpy as onp
from jax.test_util import check_close
from numpy.testing import assert_allclose
import pytest

from jax import jit, pmap, random, vmap
from jax.lib import xla_bridge
import jax.numpy as np
from jax.scipy.special import logit

import numpyro
import numpyro.distributions as dist
from numpyro.distributions import constraints
from numpyro.infer import HMC, MCMC, NUTS
from numpyro.infer.mcmc import hmc
from numpyro.infer.util import initialize_model
from numpyro.util import fori_collect


@pytest.mark.parametrize('kernel_cls', [HMC, NUTS])
@pytest.mark.parametrize('dense_mass', [False, True])
def test_unnormalized_normal_x64(kernel_cls, dense_mass):
    true_mean, true_std = 1., 0.5
    warmup_steps, num_samples = 1000, 8000

    def potential_fn(z):
        return 0.5 * np.sum(((z - true_mean) / true_std) ** 2)

    init_params = np.array(0.)
    kernel = kernel_cls(potential_fn=potential_fn, trajectory_length=8, dense_mass=dense_mass)
    mcmc = MCMC(kernel, warmup_steps, num_samples)
    mcmc.run(random.PRNGKey(0), init_params=init_params)
    mcmc.print_summary()
    hmc_states = mcmc.get_samples()
    assert_allclose(np.mean(hmc_states), true_mean, rtol=0.05)
    assert_allclose(np.std(hmc_states), true_std, rtol=0.05)

    if 'JAX_ENABLE_X64' in os.environ:
        assert hmc_states.dtype == np.float64


def test_correlated_mvn():
    # This requires dense mass matrix estimation.
    D = 5

    warmup_steps, num_samples = 5000, 8000

    true_mean = 0.
    a = np.tril(0.5 * np.fliplr(np.eye(D)) + 0.1 * np.exp(random.normal(random.PRNGKey(0), shape=(D, D))))
    true_cov = np.dot(a, a.T)
    true_prec = np.linalg.inv(true_cov)

    def potential_fn(z):
        return 0.5 * np.dot(z.T, np.dot(true_prec, z))

    init_params = np.zeros(D)
    kernel = NUTS(potential_fn=potential_fn, dense_mass=True)
    mcmc = MCMC(kernel, warmup_steps, num_samples)
    mcmc.run(random.PRNGKey(0), init_params=init_params)
    samples = mcmc.get_samples()
    assert_allclose(np.mean(samples), true_mean, atol=0.02)
    assert onp.sum(onp.abs(onp.cov(samples.T) - true_cov)) / D**2 < 0.02


@pytest.mark.parametrize('kernel_cls', [HMC, NUTS])
def test_logistic_regression_x64(kernel_cls):
    N, dim = 3000, 3
    warmup_steps, num_samples = 1000, 8000
    data = random.normal(random.PRNGKey(0), (N, dim))
    true_coefs = np.arange(1., dim + 1.)
    logits = np.sum(true_coefs * data, axis=-1)
    labels = dist.Bernoulli(logits=logits).sample(random.PRNGKey(1))

    def model(labels):
        coefs = numpyro.sample('coefs', dist.Normal(np.zeros(dim), np.ones(dim)))
        logits = np.sum(coefs * data, axis=-1)
        return numpyro.sample('obs', dist.Bernoulli(logits=logits), obs=labels)

    kernel = kernel_cls(model=model, trajectory_length=8)
    mcmc = MCMC(kernel, warmup_steps, num_samples)
    mcmc.run(random.PRNGKey(2), labels)
    samples = mcmc.get_samples()
    assert_allclose(np.mean(samples['coefs'], 0), true_coefs, atol=0.22)

    if 'JAX_ENABLE_X64' in os.environ:
        assert samples['coefs'].dtype == np.float64


def test_uniform_normal():
    true_coef = 0.9
    num_warmup, num_samples = 1000, 1000

    def model(data):
        alpha = numpyro.sample('alpha', dist.Uniform(0, 1))
        loc = numpyro.sample('loc', dist.Uniform(0, alpha))
        numpyro.sample('obs', dist.Normal(loc, 0.1), obs=data)

    data = true_coef + random.normal(random.PRNGKey(0), (1000,))
    kernel = NUTS(model=model)
    mcmc = MCMC(kernel, num_warmup=num_warmup, num_samples=num_samples)
    mcmc.run(random.PRNGKey(2), data, collect_warmup=True)
    samples = mcmc.get_samples()
    assert len(samples['loc']) == num_warmup + num_samples
    assert_allclose(np.mean(samples['loc'], 0), true_coef, atol=0.05)


def test_improper_normal():
    true_coef = 0.9

    def model(data):
        alpha = numpyro.sample('alpha', dist.Uniform(0, 1))
        loc = numpyro.param('loc', 0., constraint=constraints.interval(0., alpha))
        numpyro.sample('obs', dist.Normal(loc, 0.1), obs=data)

    data = true_coef + random.normal(random.PRNGKey(0), (1000,))
    kernel = NUTS(model=model)
    mcmc = MCMC(kernel, num_warmup=1000, num_samples=1000)
    mcmc.run(random.PRNGKey(0), data)
    samples = mcmc.get_samples()
    assert_allclose(np.mean(samples['loc'], 0), true_coef, atol=0.05)


@pytest.mark.parametrize('kernel_cls', [HMC, NUTS])
def test_beta_bernoulli_x64(kernel_cls):
    warmup_steps, num_samples = 500, 20000

    def model(data):
        alpha = np.array([1.1, 1.1])
        beta = np.array([1.1, 1.1])
        p_latent = numpyro.sample('p_latent', dist.Beta(alpha, beta))
        numpyro.sample('obs', dist.Bernoulli(p_latent), obs=data)
        return p_latent

    true_probs = np.array([0.9, 0.1])
    data = dist.Bernoulli(true_probs).sample(random.PRNGKey(1), (1000, 2))
    kernel = kernel_cls(model=model, trajectory_length=1.)
    mcmc = MCMC(kernel, num_warmup=warmup_steps, num_samples=num_samples, progress_bar=False)
    mcmc.run(random.PRNGKey(2), data)
    samples = mcmc.get_samples()
    assert_allclose(np.mean(samples['p_latent'], 0), true_probs, atol=0.05)

    if 'JAX_ENABLE_X64' in os.environ:
        assert samples['p_latent'].dtype == np.float64


@pytest.mark.parametrize('kernel_cls', [HMC, NUTS])
@pytest.mark.parametrize('dense_mass', [False, True])
def test_dirichlet_categorical_x64(kernel_cls, dense_mass):
    warmup_steps, num_samples = 100, 20000

    def model(data):
        concentration = np.array([1.0, 1.0, 1.0])
        p_latent = numpyro.sample('p_latent', dist.Dirichlet(concentration))
        numpyro.sample('obs', dist.Categorical(p_latent), obs=data)
        return p_latent

    true_probs = np.array([0.1, 0.6, 0.3])
    data = dist.Categorical(true_probs).sample(random.PRNGKey(1), (2000,))
    kernel = kernel_cls(model, trajectory_length=1., dense_mass=dense_mass)
    mcmc = MCMC(kernel, warmup_steps, num_samples, progress_bar=False)
    mcmc.run(random.PRNGKey(2), data)
    samples = mcmc.get_samples()
    assert_allclose(np.mean(samples['p_latent'], 0), true_probs, atol=0.02)

    if 'JAX_ENABLE_X64' in os.environ:
        assert samples['p_latent'].dtype == np.float64


def test_change_point_x64():
    # Ref: https://forum.pyro.ai/t/i-dont-understand-why-nuts-code-is-not-working-bayesian-hackers-mail/696
    warmup_steps, num_samples = 500, 3000

    def model(data):
        alpha = 1 / np.mean(data)
        lambda1 = numpyro.sample('lambda1', dist.Exponential(alpha))
        lambda2 = numpyro.sample('lambda2', dist.Exponential(alpha))
        tau = numpyro.sample('tau', dist.Uniform(0, 1))
        lambda12 = np.where(np.arange(len(data)) < tau * len(data), lambda1, lambda2)
        numpyro.sample('obs', dist.Poisson(lambda12), obs=data)

    count_data = np.array([
        13,  24,   8,  24,   7,  35,  14,  11,  15,  11,  22,  22,  11,  57,
        11,  19,  29,   6,  19,  12,  22,  12,  18,  72,  32,   9,   7,  13,
        19,  23,  27,  20,   6,  17,  13,  10,  14,   6,  16,  15,   7,   2,
        15,  15,  19,  70,  49,   7,  53,  22,  21,  31,  19,  11,  18,  20,
        12,  35,  17,  23,  17,   4,   2,  31,  30,  13,  27,   0,  39,  37,
        5,  14,  13,  22,
    ])
    kernel = NUTS(model=model)
    mcmc = MCMC(kernel, warmup_steps, num_samples)
    mcmc.run(random.PRNGKey(4), count_data)
    samples = mcmc.get_samples()
    tau_posterior = (samples['tau'] * len(count_data)).astype(np.int32)
    tau_values, counts = onp.unique(tau_posterior, return_counts=True)
    mode_ind = np.argmax(counts)
    mode = tau_values[mode_ind]
    assert mode == 44

    if 'JAX_ENABLE_X64' in os.environ:
        assert samples['lambda1'].dtype == np.float64
        assert samples['lambda2'].dtype == np.float64
        assert samples['tau'].dtype == np.float64


@pytest.mark.parametrize('with_logits', ['True', 'False'])
def test_binomial_stable_x64(with_logits):
    # Ref: https://github.com/pyro-ppl/pyro/issues/1706
    warmup_steps, num_samples = 200, 200

    def model(data):
        p = numpyro.sample('p', dist.Beta(1., 1.))
        if with_logits:
            logits = logit(p)
            numpyro.sample('obs', dist.Binomial(data['n'], logits=logits), obs=data['x'])
        else:
            numpyro.sample('obs', dist.Binomial(data['n'], probs=p), obs=data['x'])

    data = {'n': 5000000, 'x': 3849}
    kernel = NUTS(model=model)
    mcmc = MCMC(kernel, warmup_steps, num_samples)
    mcmc.run(random.PRNGKey(2), data)
    samples = mcmc.get_samples()
    assert_allclose(np.mean(samples['p'], 0), data['x'] / data['n'], rtol=0.05)

    if 'JAX_ENABLE_X64' in os.environ:
        assert samples['p'].dtype == np.float64


def test_improper_prior():
    true_mean, true_std = 1., 2.
    num_warmup, num_samples = 1000, 8000

    def model(data):
        mean = numpyro.param('mean', 0.)
        std = numpyro.param('std', 1., constraint=constraints.positive)
        return numpyro.sample('obs', dist.Normal(mean, std), obs=data)

    data = dist.Normal(true_mean, true_std).sample(random.PRNGKey(1), (2000,))
    kernel = NUTS(model=model)
    # num_samples must be >= 1; otherwise we'll get an error
    mcmc = MCMC(kernel, num_warmup)
    mcmc.run(random.PRNGKey(2), data)
    mcmc.num_samples = num_samples
    mcmc.run(random.PRNGKey(2), data, reuse_warmup_state=True)
    samples = mcmc.get_samples()
    assert_allclose(np.mean(samples['mean']), true_mean, rtol=0.05)
    assert_allclose(np.mean(samples['std']), true_std, rtol=0.05)


<<<<<<< HEAD
def test_progbar():
    true_mean, true_std = 1., 2.
    num_warmup, num_samples = 10, 80
=======
def test_mcmc_progbar():
    true_mean, true_std = 1., 2.
    num_warmup, num_samples = 10, 10
>>>>>>> 947d6984

    def model(data):
        mean = numpyro.param('mean', 0.)
        std = numpyro.param('std', 1., constraint=constraints.positive)
        return numpyro.sample('obs', dist.Normal(mean, std), obs=data)

    data = dist.Normal(true_mean, true_std).sample(random.PRNGKey(1), (2000,))
    kernel = NUTS(model=model)
<<<<<<< HEAD
    # num_samples must be >= 1; otherwise we'll get an error
=======
>>>>>>> 947d6984
    mcmc = MCMC(kernel, num_warmup)
    mcmc.run(random.PRNGKey(2), data)
    mcmc.num_samples = num_samples
    mcmc.run(random.PRNGKey(3), data, reuse_warmup_state=True)
<<<<<<< HEAD
    mcmc1 = MCMC(kernel, num_warmup, progress_bar=False)
    t1 = time.time()
    mcmc1.run(random.PRNGKey(2), data)
    t2 = time.time()
    print(t2 - t1)
    mcmc1.num_samples = num_samples
    mcmc1.run(random.PRNGKey(3), data, reuse_warmup_state=True)
    t3 = time.time()
    print(t3 - t2)
    check_close(mcmc1.get_samples(), mcmc.get_samples(), atol=1e-3, rtol=0.05)
    check_close(mcmc1._warmup_state, mcmc._warmup_state, atol=1e-3, rtol=0.05)
=======
    mcmc1 = MCMC(kernel, num_warmup, num_samples, progress_bar=False)
    mcmc1.run(random.PRNGKey(2), data)

    with pytest.raises(AssertionError):
        check_close(mcmc1.get_samples(), mcmc.get_samples(), atol=1e-3, rtol=0.01)
    mcmc1.run(random.PRNGKey(3), data, reuse_warmup_state=True)
    check_close(mcmc1.get_samples(), mcmc.get_samples(), atol=1e-3, rtol=0.01)
    check_close(mcmc1._warmup_state, mcmc._warmup_state, atol=1e-3, rtol=0.01)
>>>>>>> 947d6984


@pytest.mark.parametrize('kernel_cls', [HMC, NUTS])
@pytest.mark.parametrize('adapt_step_size', [True, False])
def test_diverging(kernel_cls, adapt_step_size):
    data = random.normal(random.PRNGKey(0), (1000,))

    def model(data):
        loc = numpyro.sample('loc', dist.Normal(0., 1.))
        numpyro.sample('obs', dist.Normal(loc, 1), obs=data)

    kernel = kernel_cls(model, step_size=10., adapt_step_size=adapt_step_size, adapt_mass_matrix=False)
    num_warmup = num_samples = 1000
    mcmc = MCMC(kernel, num_warmup, num_samples)
    mcmc.run(random.PRNGKey(1), data, extra_fields=['diverging'], collect_warmup=True)
    num_divergences = mcmc.get_extra_fields()['diverging'].sum()
    if adapt_step_size:
        assert num_divergences <= num_warmup
    else:
        assert_allclose(num_divergences, num_warmup + num_samples)


def test_prior_with_sample_shape():
    data = {
        "J": 8,
        "y": np.array([28.0, 8.0, -3.0, 7.0, -1.0, 1.0, 18.0, 12.0]),
        "sigma": np.array([15.0, 10.0, 16.0, 11.0, 9.0, 11.0, 10.0, 18.0]),
    }

    def schools_model():
        mu = numpyro.sample('mu', dist.Normal(0, 5))
        tau = numpyro.sample('tau', dist.HalfCauchy(5))
        theta = numpyro.sample('theta', dist.Normal(mu, tau), sample_shape=(data['J'],))
        numpyro.sample('obs', dist.Normal(theta, data['sigma']), obs=data['y'])

    num_samples = 500
    mcmc = MCMC(NUTS(schools_model), num_warmup=500, num_samples=num_samples)
    mcmc.run(random.PRNGKey(0))
    assert mcmc.get_samples()['theta'].shape == (num_samples, data['J'])


@pytest.mark.parametrize('num_chains', [1, 2])
@pytest.mark.parametrize('chain_method', ['parallel', 'sequential', 'vectorized'])
@pytest.mark.parametrize('progress_bar', [True, False])
@pytest.mark.filterwarnings("ignore:There are not enough devices:UserWarning")
def test_empty_model(num_chains, chain_method, progress_bar):
    def model():
        pass

    mcmc = MCMC(NUTS(model), num_warmup=10, num_samples=10, num_chains=num_chains,
                chain_method=chain_method, progress_bar=progress_bar)
    mcmc.run(random.PRNGKey(0))
    assert mcmc.get_samples() == {}


@pytest.mark.parametrize('use_init_params', [False, True])
@pytest.mark.parametrize('chain_method', ['parallel', 'sequential', 'vectorized'])
@pytest.mark.skipif('XLA_FLAGS' not in os.environ, reason='without this mark, we have duplicated tests in Travis')
def test_chain(use_init_params, chain_method):
    N, dim = 3000, 3
    num_chains = 2
    num_warmup, num_samples = 5000, 5000
    data = random.normal(random.PRNGKey(0), (N, dim))
    true_coefs = np.arange(1., dim + 1.)
    logits = np.sum(true_coefs * data, axis=-1)
    labels = dist.Bernoulli(logits=logits).sample(random.PRNGKey(1))

    def model(labels):
        coefs = numpyro.sample('coefs', dist.Normal(np.zeros(dim), np.ones(dim)))
        logits = np.sum(coefs * data, axis=-1)
        return numpyro.sample('obs', dist.Bernoulli(logits=logits), obs=labels)

    kernel = NUTS(model=model)
    mcmc = MCMC(kernel, num_warmup, num_samples, num_chains=num_chains)
    mcmc.chain_method = chain_method
    init_params = None if not use_init_params else \
        {'coefs': np.tile(np.ones(dim), num_chains).reshape(num_chains, dim)}
    mcmc.run(random.PRNGKey(2), labels, init_params=init_params)
    samples_flat = mcmc.get_samples()
    assert samples_flat['coefs'].shape[0] == num_chains * num_samples
    samples = mcmc.get_samples(group_by_chain=True)
    assert samples['coefs'].shape[:2] == (num_chains, num_samples)
    assert_allclose(np.mean(samples_flat['coefs'], 0), true_coefs, atol=0.21)


@pytest.mark.parametrize('kernel_cls', [HMC, NUTS])
@pytest.mark.parametrize('chain_method', [
    pytest.param('parallel', marks=pytest.mark.xfail(
        reason='jit+pmap does not work in CPU yet')),
    'sequential',
    'vectorized',
])
@pytest.mark.skipif('CI' in os.environ, reason="Compiling time the whole sampling process is slow.")
def test_chain_inside_jit(kernel_cls, chain_method):
    # NB: this feature is useful for consensus MC.
    # Caution: compiling time will be slow (~ 90s)
    if chain_method == 'parallel' and xla_bridge.device_count() == 1:
        pytest.skip('parallel method requires device_count greater than 1.')
    warmup_steps, num_samples = 100, 2000
    # Here are settings which is currently supported.
    rng_key = random.PRNGKey(2)
    step_size = 1.
    target_accept_prob = 0.8
    trajectory_length = 1.
    # Not supported yet:
    #   + adapt_step_size
    #   + adapt_mass_matrix
    #   + max_tree_depth
    #   + num_warmup
    #   + num_samples

    def model(data):
        concentration = np.array([1.0, 1.0, 1.0])
        p_latent = numpyro.sample('p_latent', dist.Dirichlet(concentration))
        numpyro.sample('obs', dist.Categorical(p_latent), obs=data)
        return p_latent

    @jit
    def get_samples(rng_key, data, step_size, trajectory_length, target_accept_prob):
        kernel = kernel_cls(model, step_size=step_size, trajectory_length=trajectory_length,
                            target_accept_prob=target_accept_prob)
        mcmc = MCMC(kernel, warmup_steps, num_samples, num_chains=2, chain_method=chain_method,
                    progress_bar=False)
        mcmc.run(rng_key, data)
        return mcmc.get_samples()

    true_probs = np.array([0.1, 0.6, 0.3])
    data = dist.Categorical(true_probs).sample(random.PRNGKey(1), (2000,))
    samples = get_samples(rng_key, data, step_size, trajectory_length, target_accept_prob)
    assert_allclose(np.mean(samples['p_latent'], 0), true_probs, atol=0.02)


@pytest.mark.parametrize('chain_method', [
    'sequential',
    'parallel',
    'vectorized',
])
@pytest.mark.parametrize('compile_args', [
    False,
    True
])
@pytest.mark.skipif('CI' in os.environ, reason="Compiling time the whole sampling process is slow.")
def test_chain_smoke(chain_method, compile_args):
    def model(data):
        concentration = np.array([1.0, 1.0, 1.0])
        p_latent = numpyro.sample('p_latent', dist.Dirichlet(concentration))
        numpyro.sample('obs', dist.Categorical(p_latent), obs=data)
        return p_latent

    data = dist.Categorical(np.array([0.1, 0.6, 0.3])).sample(random.PRNGKey(1), (2000,))
    kernel = NUTS(model)
    mcmc = MCMC(kernel, 2, 5, num_chains=2, chain_method=chain_method, jit_model_args=compile_args)
    mcmc.run(random.PRNGKey(0), data)
    mcmc.run(random.PRNGKey(1), data, reuse_warmup_state=True)


def test_extra_fields():
    def model():
        numpyro.sample('x', dist.Normal(0, 1), sample_shape=(5,))

    mcmc = MCMC(NUTS(model), 1000, 1000)
    mcmc.run(random.PRNGKey(0), extra_fields=('num_steps', 'adapt_state.step_size'))
    samples = mcmc.get_samples(group_by_chain=True)
    assert samples['x'].shape == (1, 1000, 5)
    stats = mcmc.get_extra_fields(group_by_chain=True)
    assert 'num_steps' in stats
    assert stats['num_steps'].shape == (1, 1000)
    assert 'adapt_state.step_size' in stats
    assert stats['adapt_state.step_size'].shape == (1, 1000)


@pytest.mark.parametrize('algo', ['HMC', 'NUTS'])
def test_functional_beta_bernoulli_x64(algo):
    warmup_steps, num_samples = 500, 20000

    def model(data):
        alpha = np.array([1.1, 1.1])
        beta = np.array([1.1, 1.1])
        p_latent = numpyro.sample('p_latent', dist.Beta(alpha, beta))
        numpyro.sample('obs', dist.Bernoulli(p_latent), obs=data)
        return p_latent

    true_probs = np.array([0.9, 0.1])
    data = dist.Bernoulli(true_probs).sample(random.PRNGKey(1), (1000, 2))
    init_params, potential_fn, constrain_fn = initialize_model(random.PRNGKey(2), model, data)
    init_kernel, sample_kernel = hmc(potential_fn, algo=algo)
    hmc_state = init_kernel(init_params,
                            trajectory_length=1.,
                            num_warmup=warmup_steps)
    samples = fori_collect(0, num_samples, sample_kernel, hmc_state,
                           transform=lambda x: constrain_fn(x.z))
    assert_allclose(np.mean(samples['p_latent'], 0), true_probs, atol=0.05)

    if 'JAX_ENABLE_X64' in os.environ:
        assert samples['p_latent'].dtype == np.float64


@pytest.mark.parametrize('algo', ['HMC', 'NUTS'])
@pytest.mark.parametrize('map_fn', [vmap, pmap])
@pytest.mark.skipif('XLA_FLAGS' not in os.environ, reason='without this mark, we have duplicated tests in Travis')
def test_functional_map(algo, map_fn):
    if map_fn is pmap and xla_bridge.device_count() == 1:
        pytest.skip('pmap test requires device_count greater than 1.')

    true_mean, true_std = 1., 2.
    warmup_steps, num_samples = 1000, 8000

    def potential_fn(z):
        return 0.5 * np.sum(((z - true_mean) / true_std) ** 2)

    init_kernel, sample_kernel = hmc(potential_fn, algo=algo)
    init_params = np.array([0., -1.])
    rng_keys = random.split(random.PRNGKey(0), 2)

    init_kernel_map = map_fn(lambda init_param, rng_key: init_kernel(
        init_param, trajectory_length=9, num_warmup=warmup_steps, rng_key=rng_key))
    init_states = init_kernel_map(init_params, rng_keys)

    fori_collect_map = map_fn(lambda hmc_state: fori_collect(0, num_samples, sample_kernel, hmc_state,
                                                             transform=lambda x: x.z, progbar=False))
    chain_samples = fori_collect_map(init_states)

    assert_allclose(np.mean(chain_samples, axis=1), np.repeat(true_mean, 2), rtol=0.05)
    assert_allclose(np.std(chain_samples, axis=1), np.repeat(true_std, 2), rtol=0.05)


@pytest.mark.parametrize('jit_args', [False, True])
@pytest.mark.parametrize('shape', [50, 100])
def test_reuse_mcmc_run(jit_args, shape):
    y1 = onp.random.normal(3, 0.1, (100,))
    y2 = onp.random.normal(-3, 0.1, (shape,))

    def model(y_obs):
        mu = numpyro.sample('mu', dist.Normal(0., 1.))
        sigma = numpyro.sample("sigma", dist.HalfCauchy(3.))
        numpyro.sample("y", dist.Normal(mu, sigma), obs=y_obs)

    # Run MCMC on zero observations.
    kernel = NUTS(model)
    mcmc = MCMC(kernel, 300, 500, jit_model_args=jit_args)
    mcmc.run(random.PRNGKey(32), y1)

    # Re-run on new data - should be much faster.
    mcmc.run(random.PRNGKey(32), y2)
    assert_allclose(mcmc.get_samples()['mu'].mean(), -3., atol=0.1)


@pytest.mark.parametrize('jit_args', [False, True])
def test_model_with_multiple_exec_paths(jit_args):
    def model(a=None, b=None, z=None):
        int_term = numpyro.sample('a', dist.Normal(0., 0.2))
        x_term, y_term = 0., 0.
        if a is not None:
            x = numpyro.sample('x', dist.HalfNormal(0.5))
            x_term = a * x
        if b is not None:
            y = numpyro.sample('y', dist.HalfNormal(0.5))
            y_term = b * y
        sigma = numpyro.sample('sigma', dist.Exponential(1.))
        mu = int_term + x_term + y_term
        numpyro.sample('obs', dist.Normal(mu, sigma), obs=z)

    a = np.exp(onp.random.randn(10))
    b = np.exp(onp.random.randn(10))
    z = onp.random.randn(10)

    # Run MCMC on zero observations.
    kernel = NUTS(model)
    mcmc = MCMC(kernel, 20, jit_model_args=jit_args)
    mcmc.run(random.PRNGKey(0), a, b=None, z=z)
    mcmc.num_samples = 10
    mcmc.run(random.PRNGKey(1), a, b=None, z=z, reuse_warmup_state=True)
    mcmc.run(random.PRNGKey(2), a=None, b=b, z=z)
    mcmc.run(random.PRNGKey(3), a=a, b=b, z=z)<|MERGE_RESOLUTION|>--- conflicted
+++ resolved
@@ -1,5 +1,4 @@
 import os
-import time
 
 import numpy as onp
 from jax.test_util import check_close
@@ -250,15 +249,9 @@
     assert_allclose(np.mean(samples['std']), true_std, rtol=0.05)
 
 
-<<<<<<< HEAD
-def test_progbar():
-    true_mean, true_std = 1., 2.
-    num_warmup, num_samples = 10, 80
-=======
 def test_mcmc_progbar():
     true_mean, true_std = 1., 2.
     num_warmup, num_samples = 10, 10
->>>>>>> 947d6984
 
     def model(data):
         mean = numpyro.param('mean', 0.)
@@ -267,27 +260,10 @@
 
     data = dist.Normal(true_mean, true_std).sample(random.PRNGKey(1), (2000,))
     kernel = NUTS(model=model)
-<<<<<<< HEAD
-    # num_samples must be >= 1; otherwise we'll get an error
-=======
->>>>>>> 947d6984
     mcmc = MCMC(kernel, num_warmup)
     mcmc.run(random.PRNGKey(2), data)
     mcmc.num_samples = num_samples
     mcmc.run(random.PRNGKey(3), data, reuse_warmup_state=True)
-<<<<<<< HEAD
-    mcmc1 = MCMC(kernel, num_warmup, progress_bar=False)
-    t1 = time.time()
-    mcmc1.run(random.PRNGKey(2), data)
-    t2 = time.time()
-    print(t2 - t1)
-    mcmc1.num_samples = num_samples
-    mcmc1.run(random.PRNGKey(3), data, reuse_warmup_state=True)
-    t3 = time.time()
-    print(t3 - t2)
-    check_close(mcmc1.get_samples(), mcmc.get_samples(), atol=1e-3, rtol=0.05)
-    check_close(mcmc1._warmup_state, mcmc._warmup_state, atol=1e-3, rtol=0.05)
-=======
     mcmc1 = MCMC(kernel, num_warmup, num_samples, progress_bar=False)
     mcmc1.run(random.PRNGKey(2), data)
 
@@ -296,7 +272,6 @@
     mcmc1.run(random.PRNGKey(3), data, reuse_warmup_state=True)
     check_close(mcmc1.get_samples(), mcmc.get_samples(), atol=1e-3, rtol=0.01)
     check_close(mcmc1._warmup_state, mcmc._warmup_state, atol=1e-3, rtol=0.01)
->>>>>>> 947d6984
 
 
 @pytest.mark.parametrize('kernel_cls', [HMC, NUTS])
