--- conflicted
+++ resolved
@@ -37,12 +37,6 @@
 
     # Training loop
     rng, = random.split(rng, 1)
-<<<<<<< HEAD
-    for i in range(args.num_steps):
-        loss, opt_state, rng = svi_update(i, opt_state, rng, model_args=(data,))
-        if i % 100 == 0:
-            print("step {} loss = {}".format(i, loss))
-=======
 
     def body_fn(i, val):
         opt_state_, rng_ = val
@@ -50,7 +44,6 @@
         return opt_state_, rng_
 
     opt_state, _ = lax.fori_loop(0, args.num_steps, body_fn, (opt_state, rng))
->>>>>>> d15bf672
 
     # Report the final values of the variational parameters
     # in the guide after training.
