<<<<<<< HEAD
from __future__ import division

import random as pyrandom
from collections import namedtuple

import jax.lax as lax
import jax.numpy as np
import jax.random as random
import numpy as onp
from jax import grad, jit, partial, value_and_grad
from jax.flatten_util import ravel_pytree
from jax.ops import index_update
from jax.scipy import special
from jax.tree_util import register_pytree_node, tree_multimap


def dual_averaging(t0=10, kappa=0.75, gamma=0.05):
    """
    Dual Averaging is a scheme to solve convex optimization problems. It belongs
    to a class of subgradient methods which uses subgradients to update parameters
    (in primal space) of a model. Under some conditions, the averages of generated
    parameters during the scheme are guaranteed to converge to an optimal value.
    However, a counter-intuitive aspect of traditional subgradient methods is
    "new subgradients enter the model with decreasing weights" (see :math:`[1]`).
    Dual Averaging scheme solves that phenomenon by updating parameters using
    weights equally for subgradients (which lie in a dual space), hence we have
    the name "dual averaging".
    This class implements a dual averaging scheme which is adapted for Markov chain
    Monte Carlo (MCMC) algorithms. To be more precise, we will replace subgradients
    by some statistics calculated during an MCMC trajectory. In addition,
    introducing some free parameters such as ``t0`` and ``kappa`` is helpful and
    still guarantees the convergence of the scheme.

    **References**
    [1] `Primal-dual subgradient methods for convex problems`,
    Yurii Nesterov
    [2] `The No-U-turn sampler: adaptively setting path lengths in Hamiltonian Monte Carlo`,
    Matthew D. Hoffman, Andrew Gelman
    """
    def init_fn(prox_center=0.):
        x_t = 0.
        x_avg = 0.  # average of primal sequence
        g_avg = 0.  # average of dual sequence
        t = 0
        return x_t, x_avg, g_avg, t, prox_center

    def update_fn(g, state):
        x_t, x_avg, g_avg, t, prox_center = state
        t = t + 1
        # g_avg = (g_1 + ... + g_t) / t
        g_avg = (1 - 1 / (t + t0)) * g_avg + g / (t + t0)
        # According to formula (3.4) of [1], we have
        #     x_t = argmin{ g_avg . x + loc_t . |x - x0|^2 },
        # hence x_t = x0 - g_avg / (2 * loc_t),
        # where loc_t := beta_t / t, beta_t := (gamma/2) * sqrt(t).
        x_t = prox_center - (t ** 0.5) / gamma * g_avg
        # weight for the new x_t
        weight_t = t ** (-kappa)
        x_avg = (1 - weight_t) * x_avg + weight_t * x_t
        return x_t, x_avg, g_avg, t, prox_center

    return init_fn, update_fn


def welford_covariance(diagonal=True):
    """
    Implements Welford's online method for estimating (co)variance (see :math:`[1]`).
    Useful for adapting diagonal and dense mass structures for HMC.

    **References**
    [1] `The Art of Computer Programming`,
    Donald E. Knuth
    """
    def init_fn(size):
        # TODO: replace by a better pattern
        mean = np.zeros(size)
        if diagonal:
            m2 = np.zeros(size)
        else:
            m2 = np.zeros((size, size))
        n = 0
        return mean, m2, n

    def update_fn(sample, state):
        mean, m2, n = state
        n = n + 1
        delta_pre = sample - mean
        mean = mean + delta_pre / n
        delta_post = sample - mean
        if diagonal:
            m2 = m2 + delta_pre * delta_post
        else:
            m2 = m2 + np.outer(delta_post, delta_pre)
        return mean, m2, n

    def final_fn(state, regularize=False):
        mean, m2, n = state
        # TODO: when n=1, return 0; we temporarily do not check for that case
        # because lax.cond is not yet available
        cov = m2 / (n - 1)
        if regularize:
            # Regularization from Stan
            scaled_cov = (n / (n + 5)) * cov
            shrinkage = 1e-3 * (5 / (n + 5))
            if diagonal:
                cov = scaled_cov + shrinkage
            else:
                cov = scaled_cov + shrinkage * np.identity(mean.shape[0], dtype=mean.dtype)
        return cov

    return init_fn, update_fn, final_fn


def velocity_verlet(potential_fn, kinetic_fn):
    r"""
    Second order symplectic integrator that uses the velocity verlet algorithm
    for position `z` and momentum `r`.
    """
    def init_fn(z, r):
        # TODO: init using the cache of potential_energy and z_grad?
        potential_energy, z_grad = value_and_grad(potential_fn)(z)
        return z, r, potential_energy, z_grad

    def update_fn(step_size, state):
        """
        Single step velocity verlet.
        """
        z, r, _, z_grad = state
        r = tree_multimap(lambda r, z_grad: r - 0.5 * step_size * z_grad, r, z_grad)  # r(n+1/2)
        r_grad = grad(kinetic_fn)(r)
        z = tree_multimap(lambda z, r_grad: z + step_size * r_grad, z, r_grad)  # z(n+1)
        potential_energy, z_grad = value_and_grad(potential_fn)(z)
        r = tree_multimap(lambda r, z_grad: r - 0.5 * step_size * z_grad, r, z_grad)  # r(n+1)
        return z, r, potential_energy, z_grad

    return init_fn, update_fn


def find_reasonable_step_size(potential_fn, kinetic_fn, momentum_generator, position,
                              init_step_size):
    # We are going to find a step_size which make accept_prob (Metropolis correction)
    # near the target_accept_prob. If accept_prob:=exp(-delta_energy) is small,
    # then we have to decrease step_size; otherwise, increase step_size.
    target_accept_prob = np.log(0.8)

    _, vv_update = velocity_verlet(potential_fn, kinetic_fn)
    z = position
    potential_energy, z_grad = value_and_grad(potential_fn)(z)

    def _body_fn(state):
        step_size, _, direction = state
        # scale step_size: increase 2x or decrease 2x depends on direction;
        # direction=1 means keep increasing step_size, otherwise decreasing step_size.
        # Note that the direction is -1 if delta_energy is `NaN`, which may be the
        # case for a diverging trajectory (e.g. in the case of evaluating log prob
        # of a value simulated using a large step size for a constrained sample site).
        step_size = (2.0 ** direction) * step_size
        r = momentum_generator()  # generate r upon calling
        _, r_new, potential_energy_new, _ = vv_update(step_size,
                                                      (z, r, potential_energy, z_grad))
        energy_current = kinetic_fn(r) + potential_energy
        energy_new = kinetic_fn(r_new) + potential_energy_new
        delta_energy = energy_new - energy_current
        direction_new = np.where(target_accept_prob < -delta_energy, 1, -1)
        return step_size, direction, direction_new

    step_size, _, _ = lax.while_loop(lambda sdd: (sdd[1] == 0) | (sdd[1] == sdd[2]),
                                     _body_fn, (init_step_size, 0, 0))
    return step_size


adapt_window = namedtuple("adapt_window", ["start", "end"])


def build_adaptation_schedule(num_steps):
    adaptation_schedule = []
    # from Stan, for small num_steps
    if num_steps < 20:
        adaptation_schedule.append(adapt_window(0, num_steps - 1))
        return adaptation_schedule

    # We separate num_steps into windows:
    #   start_buffer + window 1 + window 2 + window 3 + ... + end_buffer
    # where the length of each window will be doubled for the next window.
    # We won't adapt mass matrix during start and end buffers; and mass
    # matrix will be updated at the end of each window. This is helpful
    # for dealing with the intense computation of sampling momentum from the
    # inverse of mass matrix.
    start_buffer_size = 75  # from Stan
    end_buffer_size = 50  # from Stan
    init_window_size = 25  # from Stan
    if (start_buffer_size + end_buffer_size + init_window_size) > num_steps:
        start_buffer_size = int(0.15 * num_steps)
        end_buffer_size = int(0.1 * num_steps)
        init_window_size = num_steps - start_buffer_size - end_buffer_size

    adaptation_schedule.append(adapt_window(start=0, end=start_buffer_size - 1))
    end_window_start = num_steps - end_buffer_size

    next_window_size = init_window_size
    next_window_start = start_buffer_size
    while next_window_start < end_window_start:
        cur_window_start, cur_window_size = next_window_start, next_window_size
        # Ensure that slow adaptation windows are monotonically increasing
        if 3 * cur_window_size <= end_window_start - cur_window_start:
            next_window_size = 2 * cur_window_size
        else:
            cur_window_size = end_window_start - cur_window_start
        next_window_start = cur_window_start + cur_window_size
        adaptation_schedule.append(adapt_window(cur_window_start, next_window_start - 1))
    adaptation_schedule.append(adapt_window(end_window_start, num_steps - 1))
    return adaptation_schedule


def warmup_adapter(num_steps, find_reasonable_step_size=None,
                   adapt_step_size=True, adapt_mass_matrix=True,
                   diag_mass=True, target_accept_prob=0.8):
    ss_init, ss_update = dual_averaging()
    mm_init, mm_update, mm_final = welford_covariance(diagonal=diag_mass)
    adaptation_schedule = np.array(build_adaptation_schedule(num_steps))
    num_windows = len(adaptation_schedule)

    def init_fn(step_size=1.0, inverse_mass_matrix=None, mass_matrix_size=None):
        if find_reasonable_step_size is not None:
            step_size = find_reasonable_step_size(step_size)
        ss_state = ss_init(np.log(10 * step_size))

        if inverse_mass_matrix is None:
            assert mass_matrix_size is not None
            if diag_mass:
                inverse_mass_matrix = np.ones(mass_matrix_size)
            else:
                inverse_mass_matrix = np.identity(mass_matrix_size)
        mm_state = mm_init(inverse_mass_matrix.shape[-1])

        window_idx = 0
        return step_size, inverse_mass_matrix, ss_state, mm_state, window_idx

    def _update_at_window_end(state):
        step_size, inverse_mass_matrix, ss_state, mm_state, window_idx = state

        if adapt_step_size:
            if find_reasonable_step_size is not None:
                step_size = find_reasonable_step_size(step_size)
            ss_state = ss_init(np.log(10 * step_size))

        if adapt_mass_matrix:
            inverse_mass_matrix = mm_final(mm_state, regularize=True)
            mm_state = mm_init(inverse_mass_matrix.shape[-1])

        return step_size, inverse_mass_matrix, ss_state, mm_state, window_idx

    def update_fn(t, accept_prob, z_flat, state):
        step_size, inverse_mass_matrix, ss_state, mm_state, window_idx = state

        # update step size state
        if adapt_step_size:
            ss_state = ss_update(target_accept_prob - accept_prob, ss_state)
            # note: at the end of warmup phase, use average of log step_size
            # TODO: should we make sure that we won't update step_size if t >= num_steps?
            log_step_size, log_step_size_avg, *_ = ss_state
            step_size = np.where(t == (num_steps - 1),
                                 np.exp(log_step_size_avg),
                                 np.exp(log_step_size))

        # update mass matrix state
        is_middle_window = (0 < window_idx) & (window_idx < (num_windows - 1))
        if adapt_mass_matrix:
            mm_state = lax.cond(is_middle_window,
                                (z_flat, mm_state), lambda args: mm_update(*args),
                                mm_state, lambda x: x)

        t_at_window_end = t == adaptation_schedule[window_idx, 1]
        window_idx = np.where(t_at_window_end, window_idx + 1, window_idx)
        state = step_size, inverse_mass_matrix, ss_state, mm_state, window_idx
        # TODO: enable lax.cond when https://github.com/google/jax/issues/514 is resolved
        # state = lax.cond(t_at_window_end & is_middle_window,
        #                  state, _update_at_window_end, state, lambda x: x)
        if t_at_window_end & is_middle_window:
            state = _update_at_window_end(state)
        return state

    return init_fn, update_fn
=======
import random

import numpy as onp
>>>>>>> 1c95a4dc


_TreeInfo = namedtuple("_TreeInfo", ["z_left", "r_left", "z_left_grad",
                                     "z_right", "r_right", "z_right_grad",
                                     "z_proposal", "z_proposal_pe", "z_proposal_grad",
                                     "depth", "weight", "r_sum", "turning", "diverging",
                                     "sum_accept_probs", "num_proposals"])


# let JAX recognize _TreeInfo structure
# ref: https://github.com/google/jax/issues/446
# TODO: remove this when namedtuple is supported in JAX
register_pytree_node(
    _TreeInfo,
    lambda xs: (tuple(xs), None),
    lambda _, xs: _TreeInfo(*xs)
)


def _is_turning(inverse_mass_matrix, r_left, r_right, r_sum):
    r_left, _ = ravel_pytree(r_left)
    r_right, _ = ravel_pytree(r_right)
    r_sum, _ = ravel_pytree(r_sum)

    if inverse_mass_matrix.ndim == 2:
        v_left = np.matmul(inverse_mass_matrix, r_left)
        v_right = np.matmul(inverse_mass_matrix, r_right)
    elif inverse_mass_matrix.ndim == 1:
        v_left = np.multiply(inverse_mass_matrix, r_left)
        v_right = np.multiply(inverse_mass_matrix, r_right)

    # This implements dynamic termination criterion (ref [2], section A.4.2).
    turning_at_left = np.dot(v_left, r_sum - r_left) <= 0
    turning_at_right = np.dot(v_right, r_sum - r_right) <= 0
    return turning_at_left | turning_at_right


def _uniform_transition_prob(current_subtree, new_subtree, rng, use_multinomial_sampling):
    # This function computes transition prob for subtrees (ref [2], section A.3.1).
    if use_multinomial_sampling:
        # e^new_weight / (e^new_weight + e^current_weight)
        transition_prob = special.expit(new_subtree.weight - current_subtree.weight)
    else:
        # For the special case that the weights of both subtrees are both 0,
        # we set transition prob to 0.5 (any is fine, because the probability
        # of picking the proposal from both subtrees is 0 at the end!)
        transition_prob = np.where(
            (current_subtree.weight > 0) | (new_subtree.weight > 0),
            new_subtree.weight / (current_subtree.weight + new_subtree.weight),
            0.5
        )
    return transition_prob


def _biased_transition_prob(current_tree, new_tree, rng, use_multinomial_sampling):
    # This function computes transition prob for main trees (ref [2], section A.3.2).
    if use_multinomial_sampling:
        transition_prob = np.exp(new_tree.weight - current_tree.weight)
    else:
        transition_prob = new_tree.weight / current_tree.weight
    # If new tree is turning or diverging, we won't move the proposal
    # to the new tree.
    transition_prob = np.where(new_tree.turning | new_tree.diverging,
                               0.0, np.clip(transition_prob, a_max=1.0))
    return transition_prob


@partial(jit, static_argnums=(5, 6, 7))
def _combine_tree(current_tree, new_tree, inverse_mass_matrix, going_right, rng,
                  use_multinomial_sampling, get_transition_prob, iterative_build):
    # Now we combine the current tree and the new tree. Note that outside
    # leaves of the combined tree are determined by the direction.
    z_left, r_left, z_left_grad, z_right, r_right, r_right_grad = lax.cond(
        going_right,
        (current_tree, new_tree),
        lambda trees: (trees[0].z_left, trees[0].r_left,
                       trees[0].z_left_grad, trees[1].z_right,
                       trees[1].r_right, trees[1].z_right_grad),
        (new_tree, current_tree),
        lambda trees: (trees[0].z_left, trees[0].r_left,
                       trees[0].z_left_grad, trees[1].z_right,
                       trees[1].r_right, trees[1].z_right_grad)
    )

    transition_prob = get_transition_prob(current_tree, new_tree, rng, use_multinomial_sampling)
    transition = random.bernoulli(rng, transition_prob)
    z_proposal, z_proposal_pe, z_proposal_grad = lax.cond(
        transition,
        new_tree, lambda tree: (tree.z_proposal, tree.z_proposal_pe, tree.z_proposal_grad),
        current_tree, lambda tree: (tree.z_proposal, tree.z_proposal_pe, tree.z_proposal_grad)
    )

    tree_depth = current_tree.depth + 1

    if use_multinomial_sampling:
        tree_weight = np.logaddexp(current_tree.weight, new_tree.weight)
    else:
        tree_weight = current_tree.weight + new_tree.weight

    r_sum = tree_multimap(np.add, current_tree.r_sum, new_tree.r_sum)

    # Checks either the new tree is turning or the combined tree is turning.
    # For iterative_build, we don't need to check.
    if iterative_build:
        turning = current_tree.turning
    else:
        turning = new_tree.turning | _is_turning(inverse_mass_matrix, r_left, r_right, r_sum)

    diverging = new_tree.diverging

    sum_accept_probs = current_tree.sum_accept_probs + new_tree.sum_accept_probs
    num_proposals = current_tree.num_proposals + new_tree.num_proposals

    return _TreeInfo(z_left, r_left, z_left_grad, z_right, r_right, r_right_grad,
                     z_proposal, z_proposal_pe, z_proposal_grad,
                     tree_depth, tree_weight, r_sum, turning, diverging,
                     sum_accept_probs, num_proposals)


@partial(jit, static_argnums=(0, 1, 10))
def _build_basetree(vv_update, kinetic_fn, z, r, z_grad, step_size, going_right,
                    energy_current, slice_exp_term, max_sliced_energy,
                    use_multinomial_sampling):
    step_size = np.where(going_right, step_size, -step_size)
    z_new, r_new, potential_energy_new, z_new_grad = vv_update(
        step_size,
        (z, r, energy_current, z_grad)
    )

    energy_new = potential_energy_new + kinetic_fn(r_new)
    # Handles the NaN case.
    energy_new = np.where(np.isnan(energy_new), np.inf, energy_new)
    delta_energy = energy_new - energy_current
    sliced_energy = delta_energy - slice_exp_term

    if use_multinomial_sampling:
        tree_weight = -delta_energy
    else:
        tree_weight = np.where(sliced_energy <= 0, 1.0, 0.0)

    diverging = sliced_energy > max_sliced_energy
    accept_prob = np.clip(np.exp(-delta_energy), a_max=1.0)
    return _TreeInfo(z_new, r_new, z_new_grad, z_new, r_new, z_new_grad,
                     z_new, potential_energy_new, z_new_grad,
                     depth=0, weight=tree_weight, r_sum=r_new, turning=False,
                     diverging=diverging, sum_accept_probs=accept_prob, num_proposals=1)


def _build_subtree(depth, vv_update, kinetic_fn, z, r, z_grad, inverse_mass_matrix, step_size,
                   going_right, rng,  energy_current, slice_exp_term, max_sliced_energy,
                   use_multinomial_sampling):
    if depth == 0:
        return _build_basetree(vv_update, kinetic_fn, z, r, z_grad, step_size, going_right,
                               energy_current, slice_exp_term, max_sliced_energy,
                               use_multinomial_sampling)

    key, doubling_key = random.split(rng)
    # Builds the first half of tree.
    half_tree = _build_subtree(depth - 1, vv_update, kinetic_fn, z, r, z_grad,
                               inverse_mass_matrix, step_size, going_right, key,
                               energy_current, slice_exp_term, max_sliced_energy,
                               use_multinomial_sampling)

    # Checks conditions to stop doubling.
    # If we meet that condition, there is no need to build the other tree.
    if half_tree.turning | half_tree.diverging:
        return half_tree
    else:
        return _double_tree(half_tree, vv_update, kinetic_fn, _uniform_transition_prob,
                            inverse_mass_matrix, step_size, going_right, doubling_key,
                            energy_current, slice_exp_term, max_sliced_energy,
                            use_multinomial_sampling, depth, iterative_build=False)


@jit
def _get_leaf(tree, going_right):
    return lax.cond(going_right,
                    tree,
                    lambda tree: (tree.z_right, tree.r_right, tree.z_right_grad),
                    tree,
                    lambda tree: (tree.z_left, tree.r_left, tree.z_left_grad))


def _double_tree(current_tree, vv_update, kinetic_fn, get_transition_prob,
                 inverse_mass_matrix, step_size, going_right, rng,
                 energy_current, slice_exp_term, max_sliced_energy,
                 use_multinomial_sampling, max_tree_depth, iterative_build):
    key, transition_key = random.split(rng)
    # If we are going to the right, start from the right leaf of the current tree.
    z, r, z_grad = _get_leaf(current_tree, going_right)

    # Then build a new tree.
    if iterative_build:
        new_tree = _iterative_build_subtree(current_tree.depth, vv_update, kinetic_fn,
                                            z, r, z_grad, inverse_mass_matrix, step_size,
                                            going_right, key,
                                            energy_current, slice_exp_term, max_sliced_energy,
                                            use_multinomial_sampling, max_tree_depth)
    else:
        new_tree = _build_subtree(current_tree.depth, vv_update, kinetic_fn, z, r, z_grad,
                                  inverse_mass_matrix, step_size, going_right, key,
                                  energy_current, slice_exp_term, max_sliced_energy,
                                  use_multinomial_sampling)
    return _combine_tree(current_tree, new_tree, inverse_mass_matrix, going_right, transition_key,
                         use_multinomial_sampling, get_transition_prob, iterative_build=False)


def _leaf_idx_to_ckpt_idx(n):
    # computes the number of non-zero bits except the last bit
    # e.g. 6 -> 2, 7 -> 2, 13 -> 2
    _, idx_max = lax.while_loop(lambda nc: nc[0] > 0,
                                lambda nc: (nc[0] >> 1, nc[1] + (nc[0] & 1)),
                                (n >> 1, 0))
    # computes the number of last non-zero bits
    # e.g. 6 -> 0, 7 -> 3, 13 -> 1
    _, num_subtrees = lax.while_loop(lambda nc: (nc[0] & 1) != 0,
                                     lambda nc: (nc[0] >> 1, nc[1] + 1),
                                     (n, 0))
    idx_min = idx_max - num_subtrees + 1
    return idx_min, idx_max


def _is_iterative_turning(leaf_idx, inverse_mass_matrix, r, r_sum, r_ckpts, r_sum_ckpts):
    r, _ = ravel_pytree(r)
    r_sum, _ = ravel_pytree(r_sum)

    ckpt_idx_min, ckpt_idx_max = _leaf_idx_to_ckpt_idx(leaf_idx)
    # we update checkpoints when leaf_idx is even
    r_ckpts, r_sum_ckpts = lax.cond(leaf_idx % 2 == 1,
                                    (r_ckpts, r_sum_ckpts),
                                    lambda x: x,
                                    (r_ckpts, r_sum_ckpts),
                                    lambda x: (index_update(x[0], ckpt_idx_max, r),
                                               index_update(x[1], ckpt_idx_max, r_sum)))

    def _body_fn(state):
        i, _ = state
        subtree_r_sum = r_sum - r_sum_ckpts[i] + r_ckpts[i]
        # XXX we might not need to unravel here
        return i - 1, _is_turning(inverse_mass_matrix, r_ckpts[i], r, subtree_r_sum)

    _, turning = lax.while_loop(lambda it: (it[0] >= ckpt_idx_min) & ~it[1],
                                _body_fn,
                                (ckpt_idx_max, False))
    return turning, r_ckpts, r_sum_ckpts


def _iterative_build_subtree(depth, vv_update, kinetic_fn, z, r, z_grad,
                             inverse_mass_matrix, step_size, going_right, rng,
                             energy_current, slice_exp_term, max_sliced_energy,
                             use_multinomial_sampling, max_tree_depth):
    max_num_proposals = 2 ** depth

    def _cond_fn(state):
        tree, turning, _, _, _ = state
        return (tree.num_proposals < max_num_proposals) & ~turning & ~tree.diverging

    def _body_fn(state):
        current_tree, _, r_checkpoints, r_sum_checkpoints, rng = state
        rng, transition_rng = random.split(rng)
        z, r, z_grad = _get_leaf(current_tree, going_right)
        new_leaf = _build_basetree(vv_update, kinetic_fn, z, r, z_grad, step_size, going_right,
                                   energy_current, slice_exp_term, max_sliced_energy,
                                   use_multinomial_sampling)
        new_tree = _combine_tree(current_tree, new_leaf, inverse_mass_matrix, going_right,
                                 transition_rng, use_multinomial_sampling,
                                 _uniform_transition_prob, iterative_build=True)
        turning, r_checkpoints, r_sum_checkpoints = _is_iterative_turning(
            current_tree.num_proposals,
            inverse_mass_matrix,
            new_leaf.r_right,
            new_tree.r_sum,
            r_checkpoints,
            r_sum_checkpoints
        )
        return new_tree, turning, r_checkpoints, r_sum_checkpoints, rng

    basetree = _build_basetree(vv_update, kinetic_fn, z, r, z_grad, step_size, going_right,
                               energy_current, slice_exp_term, max_sliced_energy,
                               use_multinomial_sampling)
    r_init, _ = ravel_pytree(basetree.r_left)
    # TODO: we can create these checkpoints at build_tree method
    # and reuse it; but let's do this optimization later
    r_checkpoints = np.zeros((max_tree_depth, inverse_mass_matrix.shape[-1]),
                             dtype=inverse_mass_matrix.dtype)
    r_checkpoints = index_update(r_checkpoints, 0, r_init)
    r_sum_checkpoints = np.zeros((max_tree_depth, inverse_mass_matrix.shape[-1]),
                                 dtype=inverse_mass_matrix.dtype)
    r_sum_checkpoints = index_update(r_sum_checkpoints, 0, r_init)

    tree, turning, _, _, _ = lax.while_loop(
        _cond_fn,
        _body_fn,
        (basetree, False, r_checkpoints, r_sum_checkpoints, rng)
    )
    # update depth and turning condition
    return _TreeInfo(tree.z_left, tree.r_left, tree.z_left_grad,
                     tree.z_right, tree.r_right, tree.z_right_grad,
                     tree.z_proposal, tree.z_proposal_pe, tree.z_proposal_grad,
                     depth, tree.weight, tree.r_sum, turning, tree.diverging,
                     tree.sum_accept_probs, tree.num_proposals)


def build_tree(verlet_update, kinetic_fn, verlet_state, inverse_mass_matrix, step_size, rng,
               max_sliced_energy=1000., use_multinomial_sampling=True, max_tree_depth=10,
               iterative_build=True):
    """
    **References:**
    [1] `The No-U-Turn Sampler: Adaptively Setting Path Lengths in Hamiltonian Monte Carlo`,
    Matthew D. Hoffman, Andrew Gelman
    [2] `A Conceptual Introduction to Hamiltonian Monte Carlo`,
    Michael Betancourt
    """
    # TODO(fehiepsi): iterative_build flag will be depricated when
    # memory usage is profiled.
    # At that time, we will also remove all the decorator @jit in the
    # above small functions because tracing these functions are
    # already covered by lax while loops.

    z, r, potential_energy, z_grad = verlet_state
    energy_current = potential_energy + kinetic_fn(r)
    key, subkey = random.split(rng)

    if use_multinomial_sampling:
        tree_weight = 0.
        slice_exp_term = 0.
    else:
        tree_weight = 1.
        slice_exp_term = -np.log(random.uniform(subkey, shape=()))

    tree = _TreeInfo(z, r, z_grad, z, r, z_grad, z, potential_energy, z_grad,
                     depth=0, weight=tree_weight, r_sum=r, turning=False, diverging=False,
                     sum_accept_probs=0., num_proposals=0)

    def _cond_fn(state):
        tree, _ = state
        return (tree.depth < max_tree_depth) & ~tree.turning & ~tree.diverging

    def _body_fn(state):
        tree, key = state
        key, direction_key, doubling_key = random.split(key, 3)
        going_right = random.bernoulli(direction_key)
        tree = _double_tree(tree, verlet_update, kinetic_fn, _biased_transition_prob,
                            inverse_mass_matrix, step_size, going_right, doubling_key,
                            energy_current, slice_exp_term, max_sliced_energy,
                            use_multinomial_sampling, max_tree_depth, iterative_build)
        return tree, key

    state = (tree, key)
    if iterative_build:
        tree, _ = lax.while_loop(_cond_fn, _body_fn, state)
    else:
        while _cond_fn(state):
            tree, _ = state = _body_fn(state)
    return tree


def set_rng_seed(rng_seed):
    pyrandom.seed(rng_seed)
    onp.random.seed(rng_seed)<|MERGE_RESOLUTION|>--- conflicted
+++ resolved
@@ -1,649 +1,8 @@
-<<<<<<< HEAD
-from __future__ import division
-
-import random as pyrandom
-from collections import namedtuple
-
-import jax.lax as lax
-import jax.numpy as np
-import jax.random as random
-import numpy as onp
-from jax import grad, jit, partial, value_and_grad
-from jax.flatten_util import ravel_pytree
-from jax.ops import index_update
-from jax.scipy import special
-from jax.tree_util import register_pytree_node, tree_multimap
-
-
-def dual_averaging(t0=10, kappa=0.75, gamma=0.05):
-    """
-    Dual Averaging is a scheme to solve convex optimization problems. It belongs
-    to a class of subgradient methods which uses subgradients to update parameters
-    (in primal space) of a model. Under some conditions, the averages of generated
-    parameters during the scheme are guaranteed to converge to an optimal value.
-    However, a counter-intuitive aspect of traditional subgradient methods is
-    "new subgradients enter the model with decreasing weights" (see :math:`[1]`).
-    Dual Averaging scheme solves that phenomenon by updating parameters using
-    weights equally for subgradients (which lie in a dual space), hence we have
-    the name "dual averaging".
-    This class implements a dual averaging scheme which is adapted for Markov chain
-    Monte Carlo (MCMC) algorithms. To be more precise, we will replace subgradients
-    by some statistics calculated during an MCMC trajectory. In addition,
-    introducing some free parameters such as ``t0`` and ``kappa`` is helpful and
-    still guarantees the convergence of the scheme.
-
-    **References**
-    [1] `Primal-dual subgradient methods for convex problems`,
-    Yurii Nesterov
-    [2] `The No-U-turn sampler: adaptively setting path lengths in Hamiltonian Monte Carlo`,
-    Matthew D. Hoffman, Andrew Gelman
-    """
-    def init_fn(prox_center=0.):
-        x_t = 0.
-        x_avg = 0.  # average of primal sequence
-        g_avg = 0.  # average of dual sequence
-        t = 0
-        return x_t, x_avg, g_avg, t, prox_center
-
-    def update_fn(g, state):
-        x_t, x_avg, g_avg, t, prox_center = state
-        t = t + 1
-        # g_avg = (g_1 + ... + g_t) / t
-        g_avg = (1 - 1 / (t + t0)) * g_avg + g / (t + t0)
-        # According to formula (3.4) of [1], we have
-        #     x_t = argmin{ g_avg . x + loc_t . |x - x0|^2 },
-        # hence x_t = x0 - g_avg / (2 * loc_t),
-        # where loc_t := beta_t / t, beta_t := (gamma/2) * sqrt(t).
-        x_t = prox_center - (t ** 0.5) / gamma * g_avg
-        # weight for the new x_t
-        weight_t = t ** (-kappa)
-        x_avg = (1 - weight_t) * x_avg + weight_t * x_t
-        return x_t, x_avg, g_avg, t, prox_center
-
-    return init_fn, update_fn
-
-
-def welford_covariance(diagonal=True):
-    """
-    Implements Welford's online method for estimating (co)variance (see :math:`[1]`).
-    Useful for adapting diagonal and dense mass structures for HMC.
-
-    **References**
-    [1] `The Art of Computer Programming`,
-    Donald E. Knuth
-    """
-    def init_fn(size):
-        # TODO: replace by a better pattern
-        mean = np.zeros(size)
-        if diagonal:
-            m2 = np.zeros(size)
-        else:
-            m2 = np.zeros((size, size))
-        n = 0
-        return mean, m2, n
-
-    def update_fn(sample, state):
-        mean, m2, n = state
-        n = n + 1
-        delta_pre = sample - mean
-        mean = mean + delta_pre / n
-        delta_post = sample - mean
-        if diagonal:
-            m2 = m2 + delta_pre * delta_post
-        else:
-            m2 = m2 + np.outer(delta_post, delta_pre)
-        return mean, m2, n
-
-    def final_fn(state, regularize=False):
-        mean, m2, n = state
-        # TODO: when n=1, return 0; we temporarily do not check for that case
-        # because lax.cond is not yet available
-        cov = m2 / (n - 1)
-        if regularize:
-            # Regularization from Stan
-            scaled_cov = (n / (n + 5)) * cov
-            shrinkage = 1e-3 * (5 / (n + 5))
-            if diagonal:
-                cov = scaled_cov + shrinkage
-            else:
-                cov = scaled_cov + shrinkage * np.identity(mean.shape[0], dtype=mean.dtype)
-        return cov
-
-    return init_fn, update_fn, final_fn
-
-
-def velocity_verlet(potential_fn, kinetic_fn):
-    r"""
-    Second order symplectic integrator that uses the velocity verlet algorithm
-    for position `z` and momentum `r`.
-    """
-    def init_fn(z, r):
-        # TODO: init using the cache of potential_energy and z_grad?
-        potential_energy, z_grad = value_and_grad(potential_fn)(z)
-        return z, r, potential_energy, z_grad
-
-    def update_fn(step_size, state):
-        """
-        Single step velocity verlet.
-        """
-        z, r, _, z_grad = state
-        r = tree_multimap(lambda r, z_grad: r - 0.5 * step_size * z_grad, r, z_grad)  # r(n+1/2)
-        r_grad = grad(kinetic_fn)(r)
-        z = tree_multimap(lambda z, r_grad: z + step_size * r_grad, z, r_grad)  # z(n+1)
-        potential_energy, z_grad = value_and_grad(potential_fn)(z)
-        r = tree_multimap(lambda r, z_grad: r - 0.5 * step_size * z_grad, r, z_grad)  # r(n+1)
-        return z, r, potential_energy, z_grad
-
-    return init_fn, update_fn
-
-
-def find_reasonable_step_size(potential_fn, kinetic_fn, momentum_generator, position,
-                              init_step_size):
-    # We are going to find a step_size which make accept_prob (Metropolis correction)
-    # near the target_accept_prob. If accept_prob:=exp(-delta_energy) is small,
-    # then we have to decrease step_size; otherwise, increase step_size.
-    target_accept_prob = np.log(0.8)
-
-    _, vv_update = velocity_verlet(potential_fn, kinetic_fn)
-    z = position
-    potential_energy, z_grad = value_and_grad(potential_fn)(z)
-
-    def _body_fn(state):
-        step_size, _, direction = state
-        # scale step_size: increase 2x or decrease 2x depends on direction;
-        # direction=1 means keep increasing step_size, otherwise decreasing step_size.
-        # Note that the direction is -1 if delta_energy is `NaN`, which may be the
-        # case for a diverging trajectory (e.g. in the case of evaluating log prob
-        # of a value simulated using a large step size for a constrained sample site).
-        step_size = (2.0 ** direction) * step_size
-        r = momentum_generator()  # generate r upon calling
-        _, r_new, potential_energy_new, _ = vv_update(step_size,
-                                                      (z, r, potential_energy, z_grad))
-        energy_current = kinetic_fn(r) + potential_energy
-        energy_new = kinetic_fn(r_new) + potential_energy_new
-        delta_energy = energy_new - energy_current
-        direction_new = np.where(target_accept_prob < -delta_energy, 1, -1)
-        return step_size, direction, direction_new
-
-    step_size, _, _ = lax.while_loop(lambda sdd: (sdd[1] == 0) | (sdd[1] == sdd[2]),
-                                     _body_fn, (init_step_size, 0, 0))
-    return step_size
-
-
-adapt_window = namedtuple("adapt_window", ["start", "end"])
-
-
-def build_adaptation_schedule(num_steps):
-    adaptation_schedule = []
-    # from Stan, for small num_steps
-    if num_steps < 20:
-        adaptation_schedule.append(adapt_window(0, num_steps - 1))
-        return adaptation_schedule
-
-    # We separate num_steps into windows:
-    #   start_buffer + window 1 + window 2 + window 3 + ... + end_buffer
-    # where the length of each window will be doubled for the next window.
-    # We won't adapt mass matrix during start and end buffers; and mass
-    # matrix will be updated at the end of each window. This is helpful
-    # for dealing with the intense computation of sampling momentum from the
-    # inverse of mass matrix.
-    start_buffer_size = 75  # from Stan
-    end_buffer_size = 50  # from Stan
-    init_window_size = 25  # from Stan
-    if (start_buffer_size + end_buffer_size + init_window_size) > num_steps:
-        start_buffer_size = int(0.15 * num_steps)
-        end_buffer_size = int(0.1 * num_steps)
-        init_window_size = num_steps - start_buffer_size - end_buffer_size
-
-    adaptation_schedule.append(adapt_window(start=0, end=start_buffer_size - 1))
-    end_window_start = num_steps - end_buffer_size
-
-    next_window_size = init_window_size
-    next_window_start = start_buffer_size
-    while next_window_start < end_window_start:
-        cur_window_start, cur_window_size = next_window_start, next_window_size
-        # Ensure that slow adaptation windows are monotonically increasing
-        if 3 * cur_window_size <= end_window_start - cur_window_start:
-            next_window_size = 2 * cur_window_size
-        else:
-            cur_window_size = end_window_start - cur_window_start
-        next_window_start = cur_window_start + cur_window_size
-        adaptation_schedule.append(adapt_window(cur_window_start, next_window_start - 1))
-    adaptation_schedule.append(adapt_window(end_window_start, num_steps - 1))
-    return adaptation_schedule
-
-
-def warmup_adapter(num_steps, find_reasonable_step_size=None,
-                   adapt_step_size=True, adapt_mass_matrix=True,
-                   diag_mass=True, target_accept_prob=0.8):
-    ss_init, ss_update = dual_averaging()
-    mm_init, mm_update, mm_final = welford_covariance(diagonal=diag_mass)
-    adaptation_schedule = np.array(build_adaptation_schedule(num_steps))
-    num_windows = len(adaptation_schedule)
-
-    def init_fn(step_size=1.0, inverse_mass_matrix=None, mass_matrix_size=None):
-        if find_reasonable_step_size is not None:
-            step_size = find_reasonable_step_size(step_size)
-        ss_state = ss_init(np.log(10 * step_size))
-
-        if inverse_mass_matrix is None:
-            assert mass_matrix_size is not None
-            if diag_mass:
-                inverse_mass_matrix = np.ones(mass_matrix_size)
-            else:
-                inverse_mass_matrix = np.identity(mass_matrix_size)
-        mm_state = mm_init(inverse_mass_matrix.shape[-1])
-
-        window_idx = 0
-        return step_size, inverse_mass_matrix, ss_state, mm_state, window_idx
-
-    def _update_at_window_end(state):
-        step_size, inverse_mass_matrix, ss_state, mm_state, window_idx = state
-
-        if adapt_step_size:
-            if find_reasonable_step_size is not None:
-                step_size = find_reasonable_step_size(step_size)
-            ss_state = ss_init(np.log(10 * step_size))
-
-        if adapt_mass_matrix:
-            inverse_mass_matrix = mm_final(mm_state, regularize=True)
-            mm_state = mm_init(inverse_mass_matrix.shape[-1])
-
-        return step_size, inverse_mass_matrix, ss_state, mm_state, window_idx
-
-    def update_fn(t, accept_prob, z_flat, state):
-        step_size, inverse_mass_matrix, ss_state, mm_state, window_idx = state
-
-        # update step size state
-        if adapt_step_size:
-            ss_state = ss_update(target_accept_prob - accept_prob, ss_state)
-            # note: at the end of warmup phase, use average of log step_size
-            # TODO: should we make sure that we won't update step_size if t >= num_steps?
-            log_step_size, log_step_size_avg, *_ = ss_state
-            step_size = np.where(t == (num_steps - 1),
-                                 np.exp(log_step_size_avg),
-                                 np.exp(log_step_size))
-
-        # update mass matrix state
-        is_middle_window = (0 < window_idx) & (window_idx < (num_windows - 1))
-        if adapt_mass_matrix:
-            mm_state = lax.cond(is_middle_window,
-                                (z_flat, mm_state), lambda args: mm_update(*args),
-                                mm_state, lambda x: x)
-
-        t_at_window_end = t == adaptation_schedule[window_idx, 1]
-        window_idx = np.where(t_at_window_end, window_idx + 1, window_idx)
-        state = step_size, inverse_mass_matrix, ss_state, mm_state, window_idx
-        # TODO: enable lax.cond when https://github.com/google/jax/issues/514 is resolved
-        # state = lax.cond(t_at_window_end & is_middle_window,
-        #                  state, _update_at_window_end, state, lambda x: x)
-        if t_at_window_end & is_middle_window:
-            state = _update_at_window_end(state)
-        return state
-
-    return init_fn, update_fn
-=======
 import random
 
 import numpy as onp
->>>>>>> 1c95a4dc
-
-
-_TreeInfo = namedtuple("_TreeInfo", ["z_left", "r_left", "z_left_grad",
-                                     "z_right", "r_right", "z_right_grad",
-                                     "z_proposal", "z_proposal_pe", "z_proposal_grad",
-                                     "depth", "weight", "r_sum", "turning", "diverging",
-                                     "sum_accept_probs", "num_proposals"])
-
-
-# let JAX recognize _TreeInfo structure
-# ref: https://github.com/google/jax/issues/446
-# TODO: remove this when namedtuple is supported in JAX
-register_pytree_node(
-    _TreeInfo,
-    lambda xs: (tuple(xs), None),
-    lambda _, xs: _TreeInfo(*xs)
-)
-
-
-def _is_turning(inverse_mass_matrix, r_left, r_right, r_sum):
-    r_left, _ = ravel_pytree(r_left)
-    r_right, _ = ravel_pytree(r_right)
-    r_sum, _ = ravel_pytree(r_sum)
-
-    if inverse_mass_matrix.ndim == 2:
-        v_left = np.matmul(inverse_mass_matrix, r_left)
-        v_right = np.matmul(inverse_mass_matrix, r_right)
-    elif inverse_mass_matrix.ndim == 1:
-        v_left = np.multiply(inverse_mass_matrix, r_left)
-        v_right = np.multiply(inverse_mass_matrix, r_right)
-
-    # This implements dynamic termination criterion (ref [2], section A.4.2).
-    turning_at_left = np.dot(v_left, r_sum - r_left) <= 0
-    turning_at_right = np.dot(v_right, r_sum - r_right) <= 0
-    return turning_at_left | turning_at_right
-
-
-def _uniform_transition_prob(current_subtree, new_subtree, rng, use_multinomial_sampling):
-    # This function computes transition prob for subtrees (ref [2], section A.3.1).
-    if use_multinomial_sampling:
-        # e^new_weight / (e^new_weight + e^current_weight)
-        transition_prob = special.expit(new_subtree.weight - current_subtree.weight)
-    else:
-        # For the special case that the weights of both subtrees are both 0,
-        # we set transition prob to 0.5 (any is fine, because the probability
-        # of picking the proposal from both subtrees is 0 at the end!)
-        transition_prob = np.where(
-            (current_subtree.weight > 0) | (new_subtree.weight > 0),
-            new_subtree.weight / (current_subtree.weight + new_subtree.weight),
-            0.5
-        )
-    return transition_prob
-
-
-def _biased_transition_prob(current_tree, new_tree, rng, use_multinomial_sampling):
-    # This function computes transition prob for main trees (ref [2], section A.3.2).
-    if use_multinomial_sampling:
-        transition_prob = np.exp(new_tree.weight - current_tree.weight)
-    else:
-        transition_prob = new_tree.weight / current_tree.weight
-    # If new tree is turning or diverging, we won't move the proposal
-    # to the new tree.
-    transition_prob = np.where(new_tree.turning | new_tree.diverging,
-                               0.0, np.clip(transition_prob, a_max=1.0))
-    return transition_prob
-
-
-@partial(jit, static_argnums=(5, 6, 7))
-def _combine_tree(current_tree, new_tree, inverse_mass_matrix, going_right, rng,
-                  use_multinomial_sampling, get_transition_prob, iterative_build):
-    # Now we combine the current tree and the new tree. Note that outside
-    # leaves of the combined tree are determined by the direction.
-    z_left, r_left, z_left_grad, z_right, r_right, r_right_grad = lax.cond(
-        going_right,
-        (current_tree, new_tree),
-        lambda trees: (trees[0].z_left, trees[0].r_left,
-                       trees[0].z_left_grad, trees[1].z_right,
-                       trees[1].r_right, trees[1].z_right_grad),
-        (new_tree, current_tree),
-        lambda trees: (trees[0].z_left, trees[0].r_left,
-                       trees[0].z_left_grad, trees[1].z_right,
-                       trees[1].r_right, trees[1].z_right_grad)
-    )
-
-    transition_prob = get_transition_prob(current_tree, new_tree, rng, use_multinomial_sampling)
-    transition = random.bernoulli(rng, transition_prob)
-    z_proposal, z_proposal_pe, z_proposal_grad = lax.cond(
-        transition,
-        new_tree, lambda tree: (tree.z_proposal, tree.z_proposal_pe, tree.z_proposal_grad),
-        current_tree, lambda tree: (tree.z_proposal, tree.z_proposal_pe, tree.z_proposal_grad)
-    )
-
-    tree_depth = current_tree.depth + 1
-
-    if use_multinomial_sampling:
-        tree_weight = np.logaddexp(current_tree.weight, new_tree.weight)
-    else:
-        tree_weight = current_tree.weight + new_tree.weight
-
-    r_sum = tree_multimap(np.add, current_tree.r_sum, new_tree.r_sum)
-
-    # Checks either the new tree is turning or the combined tree is turning.
-    # For iterative_build, we don't need to check.
-    if iterative_build:
-        turning = current_tree.turning
-    else:
-        turning = new_tree.turning | _is_turning(inverse_mass_matrix, r_left, r_right, r_sum)
-
-    diverging = new_tree.diverging
-
-    sum_accept_probs = current_tree.sum_accept_probs + new_tree.sum_accept_probs
-    num_proposals = current_tree.num_proposals + new_tree.num_proposals
-
-    return _TreeInfo(z_left, r_left, z_left_grad, z_right, r_right, r_right_grad,
-                     z_proposal, z_proposal_pe, z_proposal_grad,
-                     tree_depth, tree_weight, r_sum, turning, diverging,
-                     sum_accept_probs, num_proposals)
-
-
-@partial(jit, static_argnums=(0, 1, 10))
-def _build_basetree(vv_update, kinetic_fn, z, r, z_grad, step_size, going_right,
-                    energy_current, slice_exp_term, max_sliced_energy,
-                    use_multinomial_sampling):
-    step_size = np.where(going_right, step_size, -step_size)
-    z_new, r_new, potential_energy_new, z_new_grad = vv_update(
-        step_size,
-        (z, r, energy_current, z_grad)
-    )
-
-    energy_new = potential_energy_new + kinetic_fn(r_new)
-    # Handles the NaN case.
-    energy_new = np.where(np.isnan(energy_new), np.inf, energy_new)
-    delta_energy = energy_new - energy_current
-    sliced_energy = delta_energy - slice_exp_term
-
-    if use_multinomial_sampling:
-        tree_weight = -delta_energy
-    else:
-        tree_weight = np.where(sliced_energy <= 0, 1.0, 0.0)
-
-    diverging = sliced_energy > max_sliced_energy
-    accept_prob = np.clip(np.exp(-delta_energy), a_max=1.0)
-    return _TreeInfo(z_new, r_new, z_new_grad, z_new, r_new, z_new_grad,
-                     z_new, potential_energy_new, z_new_grad,
-                     depth=0, weight=tree_weight, r_sum=r_new, turning=False,
-                     diverging=diverging, sum_accept_probs=accept_prob, num_proposals=1)
-
-
-def _build_subtree(depth, vv_update, kinetic_fn, z, r, z_grad, inverse_mass_matrix, step_size,
-                   going_right, rng,  energy_current, slice_exp_term, max_sliced_energy,
-                   use_multinomial_sampling):
-    if depth == 0:
-        return _build_basetree(vv_update, kinetic_fn, z, r, z_grad, step_size, going_right,
-                               energy_current, slice_exp_term, max_sliced_energy,
-                               use_multinomial_sampling)
-
-    key, doubling_key = random.split(rng)
-    # Builds the first half of tree.
-    half_tree = _build_subtree(depth - 1, vv_update, kinetic_fn, z, r, z_grad,
-                               inverse_mass_matrix, step_size, going_right, key,
-                               energy_current, slice_exp_term, max_sliced_energy,
-                               use_multinomial_sampling)
-
-    # Checks conditions to stop doubling.
-    # If we meet that condition, there is no need to build the other tree.
-    if half_tree.turning | half_tree.diverging:
-        return half_tree
-    else:
-        return _double_tree(half_tree, vv_update, kinetic_fn, _uniform_transition_prob,
-                            inverse_mass_matrix, step_size, going_right, doubling_key,
-                            energy_current, slice_exp_term, max_sliced_energy,
-                            use_multinomial_sampling, depth, iterative_build=False)
-
-
-@jit
-def _get_leaf(tree, going_right):
-    return lax.cond(going_right,
-                    tree,
-                    lambda tree: (tree.z_right, tree.r_right, tree.z_right_grad),
-                    tree,
-                    lambda tree: (tree.z_left, tree.r_left, tree.z_left_grad))
-
-
-def _double_tree(current_tree, vv_update, kinetic_fn, get_transition_prob,
-                 inverse_mass_matrix, step_size, going_right, rng,
-                 energy_current, slice_exp_term, max_sliced_energy,
-                 use_multinomial_sampling, max_tree_depth, iterative_build):
-    key, transition_key = random.split(rng)
-    # If we are going to the right, start from the right leaf of the current tree.
-    z, r, z_grad = _get_leaf(current_tree, going_right)
-
-    # Then build a new tree.
-    if iterative_build:
-        new_tree = _iterative_build_subtree(current_tree.depth, vv_update, kinetic_fn,
-                                            z, r, z_grad, inverse_mass_matrix, step_size,
-                                            going_right, key,
-                                            energy_current, slice_exp_term, max_sliced_energy,
-                                            use_multinomial_sampling, max_tree_depth)
-    else:
-        new_tree = _build_subtree(current_tree.depth, vv_update, kinetic_fn, z, r, z_grad,
-                                  inverse_mass_matrix, step_size, going_right, key,
-                                  energy_current, slice_exp_term, max_sliced_energy,
-                                  use_multinomial_sampling)
-    return _combine_tree(current_tree, new_tree, inverse_mass_matrix, going_right, transition_key,
-                         use_multinomial_sampling, get_transition_prob, iterative_build=False)
-
-
-def _leaf_idx_to_ckpt_idx(n):
-    # computes the number of non-zero bits except the last bit
-    # e.g. 6 -> 2, 7 -> 2, 13 -> 2
-    _, idx_max = lax.while_loop(lambda nc: nc[0] > 0,
-                                lambda nc: (nc[0] >> 1, nc[1] + (nc[0] & 1)),
-                                (n >> 1, 0))
-    # computes the number of last non-zero bits
-    # e.g. 6 -> 0, 7 -> 3, 13 -> 1
-    _, num_subtrees = lax.while_loop(lambda nc: (nc[0] & 1) != 0,
-                                     lambda nc: (nc[0] >> 1, nc[1] + 1),
-                                     (n, 0))
-    idx_min = idx_max - num_subtrees + 1
-    return idx_min, idx_max
-
-
-def _is_iterative_turning(leaf_idx, inverse_mass_matrix, r, r_sum, r_ckpts, r_sum_ckpts):
-    r, _ = ravel_pytree(r)
-    r_sum, _ = ravel_pytree(r_sum)
-
-    ckpt_idx_min, ckpt_idx_max = _leaf_idx_to_ckpt_idx(leaf_idx)
-    # we update checkpoints when leaf_idx is even
-    r_ckpts, r_sum_ckpts = lax.cond(leaf_idx % 2 == 1,
-                                    (r_ckpts, r_sum_ckpts),
-                                    lambda x: x,
-                                    (r_ckpts, r_sum_ckpts),
-                                    lambda x: (index_update(x[0], ckpt_idx_max, r),
-                                               index_update(x[1], ckpt_idx_max, r_sum)))
-
-    def _body_fn(state):
-        i, _ = state
-        subtree_r_sum = r_sum - r_sum_ckpts[i] + r_ckpts[i]
-        # XXX we might not need to unravel here
-        return i - 1, _is_turning(inverse_mass_matrix, r_ckpts[i], r, subtree_r_sum)
-
-    _, turning = lax.while_loop(lambda it: (it[0] >= ckpt_idx_min) & ~it[1],
-                                _body_fn,
-                                (ckpt_idx_max, False))
-    return turning, r_ckpts, r_sum_ckpts
-
-
-def _iterative_build_subtree(depth, vv_update, kinetic_fn, z, r, z_grad,
-                             inverse_mass_matrix, step_size, going_right, rng,
-                             energy_current, slice_exp_term, max_sliced_energy,
-                             use_multinomial_sampling, max_tree_depth):
-    max_num_proposals = 2 ** depth
-
-    def _cond_fn(state):
-        tree, turning, _, _, _ = state
-        return (tree.num_proposals < max_num_proposals) & ~turning & ~tree.diverging
-
-    def _body_fn(state):
-        current_tree, _, r_checkpoints, r_sum_checkpoints, rng = state
-        rng, transition_rng = random.split(rng)
-        z, r, z_grad = _get_leaf(current_tree, going_right)
-        new_leaf = _build_basetree(vv_update, kinetic_fn, z, r, z_grad, step_size, going_right,
-                                   energy_current, slice_exp_term, max_sliced_energy,
-                                   use_multinomial_sampling)
-        new_tree = _combine_tree(current_tree, new_leaf, inverse_mass_matrix, going_right,
-                                 transition_rng, use_multinomial_sampling,
-                                 _uniform_transition_prob, iterative_build=True)
-        turning, r_checkpoints, r_sum_checkpoints = _is_iterative_turning(
-            current_tree.num_proposals,
-            inverse_mass_matrix,
-            new_leaf.r_right,
-            new_tree.r_sum,
-            r_checkpoints,
-            r_sum_checkpoints
-        )
-        return new_tree, turning, r_checkpoints, r_sum_checkpoints, rng
-
-    basetree = _build_basetree(vv_update, kinetic_fn, z, r, z_grad, step_size, going_right,
-                               energy_current, slice_exp_term, max_sliced_energy,
-                               use_multinomial_sampling)
-    r_init, _ = ravel_pytree(basetree.r_left)
-    # TODO: we can create these checkpoints at build_tree method
-    # and reuse it; but let's do this optimization later
-    r_checkpoints = np.zeros((max_tree_depth, inverse_mass_matrix.shape[-1]),
-                             dtype=inverse_mass_matrix.dtype)
-    r_checkpoints = index_update(r_checkpoints, 0, r_init)
-    r_sum_checkpoints = np.zeros((max_tree_depth, inverse_mass_matrix.shape[-1]),
-                                 dtype=inverse_mass_matrix.dtype)
-    r_sum_checkpoints = index_update(r_sum_checkpoints, 0, r_init)
-
-    tree, turning, _, _, _ = lax.while_loop(
-        _cond_fn,
-        _body_fn,
-        (basetree, False, r_checkpoints, r_sum_checkpoints, rng)
-    )
-    # update depth and turning condition
-    return _TreeInfo(tree.z_left, tree.r_left, tree.z_left_grad,
-                     tree.z_right, tree.r_right, tree.z_right_grad,
-                     tree.z_proposal, tree.z_proposal_pe, tree.z_proposal_grad,
-                     depth, tree.weight, tree.r_sum, turning, tree.diverging,
-                     tree.sum_accept_probs, tree.num_proposals)
-
-
-def build_tree(verlet_update, kinetic_fn, verlet_state, inverse_mass_matrix, step_size, rng,
-               max_sliced_energy=1000., use_multinomial_sampling=True, max_tree_depth=10,
-               iterative_build=True):
-    """
-    **References:**
-    [1] `The No-U-Turn Sampler: Adaptively Setting Path Lengths in Hamiltonian Monte Carlo`,
-    Matthew D. Hoffman, Andrew Gelman
-    [2] `A Conceptual Introduction to Hamiltonian Monte Carlo`,
-    Michael Betancourt
-    """
-    # TODO(fehiepsi): iterative_build flag will be depricated when
-    # memory usage is profiled.
-    # At that time, we will also remove all the decorator @jit in the
-    # above small functions because tracing these functions are
-    # already covered by lax while loops.
-
-    z, r, potential_energy, z_grad = verlet_state
-    energy_current = potential_energy + kinetic_fn(r)
-    key, subkey = random.split(rng)
-
-    if use_multinomial_sampling:
-        tree_weight = 0.
-        slice_exp_term = 0.
-    else:
-        tree_weight = 1.
-        slice_exp_term = -np.log(random.uniform(subkey, shape=()))
-
-    tree = _TreeInfo(z, r, z_grad, z, r, z_grad, z, potential_energy, z_grad,
-                     depth=0, weight=tree_weight, r_sum=r, turning=False, diverging=False,
-                     sum_accept_probs=0., num_proposals=0)
-
-    def _cond_fn(state):
-        tree, _ = state
-        return (tree.depth < max_tree_depth) & ~tree.turning & ~tree.diverging
-
-    def _body_fn(state):
-        tree, key = state
-        key, direction_key, doubling_key = random.split(key, 3)
-        going_right = random.bernoulli(direction_key)
-        tree = _double_tree(tree, verlet_update, kinetic_fn, _biased_transition_prob,
-                            inverse_mass_matrix, step_size, going_right, doubling_key,
-                            energy_current, slice_exp_term, max_sliced_energy,
-                            use_multinomial_sampling, max_tree_depth, iterative_build)
-        return tree, key
-
-    state = (tree, key)
-    if iterative_build:
-        tree, _ = lax.while_loop(_cond_fn, _body_fn, state)
-    else:
-        while _cond_fn(state):
-            tree, _ = state = _body_fn(state)
-    return tree
 
 
 def set_rng_seed(rng_seed):
-    pyrandom.seed(rng_seed)
+    random.seed(rng_seed)
     onp.random.seed(rng_seed)