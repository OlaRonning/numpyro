--- conflicted
+++ resolved
@@ -1,4 +1,3 @@
-<<<<<<< HEAD
 # Source code modified from scipy.stats._distn_infrastructure.py
 #
 # Copyright (c) 2001, 2002 Enthought, Inc.
@@ -9,8 +8,6 @@
 
 from collections import deque
 
-=======
->>>>>>> 315aa10b
 import scipy.stats as sp
 from jax import lax
 from jax.random import _is_prng_key
@@ -46,7 +43,6 @@
         args, loc, scale = self._parse_args(*args, **kwargs)
         loc, scale, *args = _promote_args(self.logpdf, loc, scale, *args)
         x = (x - loc) / scale
-<<<<<<< HEAD
         return self._logpdf(x) - np.log(scale)
 
 
@@ -88,7 +84,4 @@
             np.place(output, cond, self._logpmf(*goodargs))
         if output.ndim == 0:
             return output[()]
-        return output
-=======
-        return self._logpdf(x, *args) - np.log(scale)
->>>>>>> 315aa10b
+        return output